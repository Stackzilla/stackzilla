--- conflicted
+++ resolved
@@ -4,37 +4,19 @@
 
 <div class="container text-center">
     <a href="/">
-<<<<<<< HEAD
         <img src='{{ "/assets/images/zilla_and_blocks_with_text.png" | relative_url }}' alt="Stackzilla logo" style="margin-bottom: 2em;" width="512">
     </a>
     <h1 class="display-3">An Application ORM for Python Developers.</h1>
     <h2 class="lead">You write the code. Stackzilla will stomp out the details.</h2>
     <hr/>
-=======
-        <img src="/assets/images/zilla_and_blocks_with_text.png" alt="Stackzilla logo" style="margin-bottom: 2em;" width="512">
-    </a>
-
-    <h1 class="display-3">An Application ORM for Python Developers.</h1>
-    <h2 class="lead">You write the code. Stackzilla will stomp out the details.</h2>
-
-    <hr/>
-
->>>>>>> 318e35ad
     <div class="row align-items-center">
         <div class="col">
             <a href="https://github.com/Stackzilla/stackzilla/discussions" class="btn btn-outline-success" role="button">
                 GET STARTED
             </a>
         </div>
-<<<<<<< HEAD
         <div class="col">
             <img src='{{ "/assets/images/github/GitHub-Mark-32px.png" | relative_url }}' alt="GitHub logo">
-=======
-
-        <div class="col">
-            <img src="/assets/images/github/GitHub-Mark-32px.png" alt="GitHub logo">
->>>>>>> 318e35ad
-
             <span class="h4 align-middle">
                 <a href="https://github.com/Stackzilla/stackzilla/" style="text-decoration: none;">
                     Star Stackzilla on GitHub
